--- conflicted
+++ resolved
@@ -24,7 +24,7 @@
 
     /** \brief A class which computes the componentes of the Anisotropic Tensor source of Gravitational Waves.
      *
-     * 
+     *
      * Unit test: make test-PITensor
      **/
 
@@ -32,54 +32,12 @@
     public:
         /* Put public methods here. These should change very little over time. */
         PITensor() = delete;
-   
+
 
     public:
 
 		template<class Model>
         static inline auto totalTensor(Model& model, Tag<0>)
-<<<<<<< HEAD
-        {		
-            return scalarSinglet(model, 1_c, 1_c) + complexScalar(model, 1_c, 1_c);
-        }
-        template<class Model>
-        static inline auto totalTensor(Model& model, Tag<1>)
-        {		
-            return scalarSinglet(model, 1_c, 2_c) + complexScalar(model, 1_c, 2_c);;
-        }
-        template<class Model>
-        static inline auto totalTensor(Model& model, Tag<2>)
-        {	
-            return scalarSinglet(model, 1_c, 3_c) + complexScalar(model, 1_c, 3_c);;
-        }
-       template<class Model>
-        static inline auto totalTensor(Model& model, Tag<3>)
-        {	
-            return scalarSinglet(model, 2_c, 2_c) + complexScalar(model, 2_c, 2_c);;
-        }
-        template<class Model>
-        static inline auto totalTensor(Model& model, Tag<4>)
-        {	
-            return scalarSinglet(model, 2_c, 3_c) + complexScalar(model, 2_c, 3_c);;
-        }
-        template<class Model>
-        static inline auto totalTensor(Model& model, Tag<5>)
-        {	
-            return scalarSinglet(model, 3_c, 3_c) + complexScalar(model, 3_c, 3_c);;
-        }
-        
-        /* Complexa Scalars Tensor */
-        
-
-		
-//         template<class Model>
-//         static auto PITensorScalarsArray(Model& model)
-//         {
-//             return IfElse((Model::Ngws>0),MakeArray(i,0,Model::Ngws-1, PITensorScalars(model,i)), ZeroType());
-//         }
-        
-    private:
-=======
         {
             return totalTensor(model, 1_c, 1_c);
         }
@@ -121,7 +79,6 @@
        }
 
 
->>>>>>> c9cf30a6
         template<class Model, int I,int J>
         static inline auto scalarSinglet(Model& model, Tag<I> a, Tag<J> b)
         {
@@ -131,19 +88,6 @@
         template<class Model, int I,int J>
         static inline auto complexScalar(Model& model, Tag<I> a, Tag<J> b)
         {
-<<<<<<< HEAD
-            return Total(i, 0, Model::NCs - 1, 2. * Real( forwDiff(model.fldCS(i),a) * conj(forwDiff(model.fldCS(i),b)) ));
-//             return Total(i, 0, Model::NCs - 1, 2 * Real( GaugeDerivatives::forwardCovGradientCS(model, 0_c,  a) * conj( GaugeDerivatives::forwardCovGradientCS(model, 0_c,  b) )) );
-        }
-
-
-
-
-    public:
-#ifdef TEMPLATTEST
-        static inline void Test(TDDAssertion& tdd);
-#endif
-=======
             return Total(i, 0, Model::NCs - 1, 2 * Real( GaugeDerivatives::forwardCovGradientCS(model, i,  a) * conj( GaugeDerivatives::forwardCovGradientCS(model, i,  b) )) );
         }
 
@@ -180,16 +124,19 @@
 
 
 
->>>>>>> c9cf30a6
     };
 
+    struct  PITensorTest{
+    #ifdef TEMPLATTEST
+            static inline void Test(TDDAssertion& tdd);
+    #endif
+  };
 
 
 } /* FCN */
 
 #ifdef TEMPLATTEST
 #include "CosmoInterface/definitions/PITensor_test.h"
-
 #endif
 
 
